//===----------------------------------------------------------------------===//
//
// Copyright (c) 2025 David Rivera
//
// This source code is licensed under the MIT license found in the
// LICENSE file in the root directory of this source tree.
//
// SPDX-License-Identifier: MIT
//
//===----------------------------------------------------------------------===//
//
// Simple test to demonstrate line counting capabilities
//===----------------------------------------------------------------------===//

use cli_rust::types::{Config, FileContext};
use std::fs;
use tempfile::TempDir;

#[test]
fn test_line_counting() {
    let temp_dir = TempDir::new().expect("Failed to create temp dir");

    // Create test files with known line counts
    let file1 = temp_dir.path().join("test.txt");
    fs::write(&file1, "Line 1\nLine 2\nLine 3\n").expect("Failed to write test.txt"); // 3 lines

    let file2 = temp_dir.path().join("empty.txt");
    fs::write(&file2, "").expect("Failed to write empty.txt"); // 0 lines

    let file3 = temp_dir.path().join("binary.bin");
    fs::write(&file3, vec![0u8, 255u8]).expect("Failed to write binary.bin"); // 0 lines (binary)

    let config = Config {
        root_path: temp_dir.path().to_string_lossy().to_string(),
        target_paths: vec![], // Empty for this test, will use from_root
        output_file: None,
        include_patterns: vec![],
        exclude_patterns: vec![],
        is_recursive: false,
<<<<<<< HEAD
        recent_only: false,
=======
        show_line_numbers: false,
>>>>>>> cf23d07c
    };

    let file_context = FileContext::from_root(config, temp_dir.path().to_str().unwrap())
        .expect("Failed to create FileContext");

    assert_eq!(file_context.file_entries.len(), 3);

    // Verify line counts
    for file_entry in &file_context.file_entries {
        if file_entry.path.ends_with("test.txt") {
            assert_eq!(file_entry.lines, 3);
            assert!(!file_entry.is_binary);
        } else if file_entry.path.ends_with("empty.txt") {
            assert_eq!(file_entry.lines, 0);
            assert!(!file_entry.is_binary);
        } else if file_entry.path.ends_with("binary.bin") {
            assert_eq!(file_entry.lines, 0);
            assert!(file_entry.is_binary);
        }
    }
}<|MERGE_RESOLUTION|>--- conflicted
+++ resolved
@@ -37,11 +37,8 @@
         include_patterns: vec![],
         exclude_patterns: vec![],
         is_recursive: false,
-<<<<<<< HEAD
         recent_only: false,
-=======
         show_line_numbers: false,
->>>>>>> cf23d07c
     };
 
     let file_context = FileContext::from_root(config, temp_dir.path().to_str().unwrap())
