//===----------------------------------------------------------------------===//
//
// Copyright (c) 2025 David Rivera
//
// This source code is licensed under the MIT license found in the
// LICENSE file in the root directory of this source tree.
//
// SPDX-License-Identifier: MIT
//
//===----------------------------------------------------------------------===//
//
// Integration tests for output functionality
//===----------------------------------------------------------------------===//
//

use cli_rust::{Config, ContextManager, OutputContext, OutputDestination, OutputFormat};
use git2::Repository;
use std::fs::{self, File};
use std::io::Write;
use tempfile::TempDir;

fn setup_temp_repo() -> TempDir {
    let dir = tempfile::tempdir().expect("tempdir");

    // Create test files with different content
    let files = [
        (
            "src/main.rs",
            "fn main() {\n    println!(\"Hello, world!\");\n}",
        ),
        (
            "src/lib.rs",
            "pub mod utils;\n\npub fn add(a: i32, b: i32) -> i32 {\n    a + b\n}",
        ),
        (
            "README.md",
            "# Test Project\n\nThis is a test project for CLI tool.",
        ),
        (
            "Cargo.toml",
            "[package]\nname = \"test\"\nversion = \"0.1.0\"",
        ),
        ("docs/guide.md", "# User Guide\n\nHow to use this tool."),
    ];

    for (path, content) in files.iter() {
        let full_path = dir.path().join(path);
        if let Some(parent) = full_path.parent() {
            fs::create_dir_all(parent).unwrap();
        }
        let mut file = File::create(&full_path).unwrap();
        writeln!(file, "{}", content).unwrap();
    }

    // Initialize git repository
    let repo = Repository::init(dir.path()).expect("Failed to init git repository");

    // Configure git user
    let mut config = repo.config().unwrap();
    config.set_str("user.name", "Test User").unwrap();
    config.set_str("user.email", "test@example.com").unwrap();

    // Add and commit files
    let mut index = repo.index().unwrap();
    index
        .add_all(["*"], git2::IndexAddOption::DEFAULT, None)
        .unwrap();
    index.write().unwrap();

    let tree_id = index.write_tree().unwrap();
    let tree = repo.find_tree(tree_id).unwrap();
    let sig = git2::Signature::now("Test User", "test@example.com").unwrap();
    let _commit_id = repo
        .commit(
            Some("refs/heads/main"),
            &sig,
            &sig,
            "Initial commit",
            &tree,
            &[],
        )
        .unwrap();

    repo.set_head("refs/heads/main").unwrap();

    dir
}

mod output_format_tests {
    use super::*;

    #[test]
    fn test_output_format_to_extension() {
        assert_eq!(OutputFormat::Plain.to_extension(), "txt");
        assert_eq!(OutputFormat::Json.to_extension(), "json");
        assert_eq!(OutputFormat::Markdown.to_extension(), "md");
    }

    #[test]
    fn test_output_format_debug() {
        let format = OutputFormat::Markdown;
        let debug_str = format!("{:?}", format);
        assert!(debug_str.contains("Markdown"));
    }

    #[test]
    fn test_output_format_clone() {
        let format1 = OutputFormat::Plain;
        let format2 = format1.clone();
        assert_eq!(format1.to_extension(), format2.to_extension());
    }
}

mod output_destination_tests {
    use super::*;

    #[test]
    fn test_output_destination_stdout() {
        let dest = OutputDestination::Stdout;
        match dest {
            OutputDestination::Stdout => {}
            _ => panic!("Expected Stdout variant"),
        }
    }

    #[test]
    fn test_output_destination_file() {
        let dest = OutputDestination::File("test.txt".to_string());
        match dest {
            OutputDestination::File(path) => assert_eq!(path, "test.txt"),
            _ => panic!("Expected File variant"),
        }
    }

    #[test]
    fn test_output_destination_debug() {
        let dest = OutputDestination::File("output.md".to_string());
        let debug_str = format!("{:?}", dest);
        assert!(debug_str.contains("output.md"));
    }
}

mod output_context_tests {
    use super::*;

    #[test]
    fn test_output_context_creation() {
        let dir = setup_temp_repo();
        let config = Config {
            root_path: dir.path().to_string_lossy().to_string(),
            target_paths: vec![], // Empty for this test, will use from_root
            output_file: None,
            include_patterns: vec!["**/*.rs".into()],
            exclude_patterns: vec![],
            is_recursive: true,
<<<<<<< HEAD
            recent_only: false,
=======
            show_line_numbers: false,
>>>>>>> cf23d07c
        };

        let mut manager = ContextManager::new(config);
        manager.build_context().unwrap();

        let _output_context = OutputContext::new(manager);
        // Test passes if OutputContext is created successfully
    }

    #[test]
    fn test_output_context_builder_pattern() {
        let dir = setup_temp_repo();
        let config = Config {
            root_path: dir.path().to_string_lossy().to_string(),
            target_paths: vec![], // Empty for this test, will use from_root
            output_file: None,
            include_patterns: vec!["**/*.rs".into()],
            exclude_patterns: vec![],
            is_recursive: true,
<<<<<<< HEAD
            recent_only: false,
=======
            show_line_numbers: false,
>>>>>>> cf23d07c
        };

        let mut manager = ContextManager::new(config);
        manager.build_context().unwrap();

        let _output_context = OutputContext::new(manager)
            .format(OutputFormat::Json)
            .destination(OutputDestination::File("test.json".to_string()));

        // Test passes if builder pattern works without panicking
    }

    #[test]
    fn test_output_context_file_generation_with_extension() {
        let dir = setup_temp_repo();
        let output_path = dir.path().join("output");

        let config = Config {
            root_path: dir.path().to_string_lossy().to_string(),
            target_paths: vec![], // Empty for this test, will use from_root
            output_file: None,
            include_patterns: vec!["**/*.rs".into()],
            exclude_patterns: vec![],
            is_recursive: true,
<<<<<<< HEAD
            recent_only: false,
=======
            show_line_numbers: false,
>>>>>>> cf23d07c
        };

        let mut manager = ContextManager::new(config);
        manager.build_context().unwrap();

        let result = OutputContext::new(manager)
            .format(OutputFormat::Markdown)
            .destination(OutputDestination::File(
                output_path.to_string_lossy().to_string(),
            ))
            .generate();

        assert!(result.is_ok());

        // Check that file was created with correct extension
        let expected_file = output_path.with_extension("md");
        assert!(expected_file.exists());

        // Verify content exists
        let content = fs::read_to_string(&expected_file).unwrap();
        assert!(!content.is_empty());
        assert!(content.contains("Repository Context"));
    }

    #[test]
    fn test_output_context_markdown_extension() {
        let dir = setup_temp_repo();
        let output_path = dir.path().join("markdown_output");

        let config = Config {
            root_path: dir.path().to_string_lossy().to_string(),
            target_paths: vec![], // Empty for this test, will use from_root
            output_file: None,
            include_patterns: vec!["README.md".into()],
            exclude_patterns: vec![],
            is_recursive: true,
<<<<<<< HEAD
            recent_only: false,
=======
            show_line_numbers: false,
>>>>>>> cf23d07c
        };

        let mut manager = ContextManager::new(config);
        manager.build_context().unwrap();

        let result = OutputContext::new(manager)
            .format(OutputFormat::Markdown)
            .destination(OutputDestination::File(
                output_path.to_string_lossy().to_string(),
            ))
            .generate();

        assert!(result.is_ok());

        // Check that file was created with .md extension (since we used Markdown format)
        let expected_file = output_path.with_extension("md");
        assert!(expected_file.exists());
    }

    #[test]
    fn test_output_context_different_formats() {
        let dir = setup_temp_repo();

        let config = Config {
            root_path: dir.path().to_string_lossy().to_string(),
            target_paths: vec![], // Empty for this test, will use from_root
            output_file: None,
            include_patterns: vec!["**/*.rs".into()],
            exclude_patterns: vec![],
            is_recursive: true,
<<<<<<< HEAD
            recent_only: false,
=======
            show_line_numbers: false,
>>>>>>> cf23d07c
        };

        let mut manager = ContextManager::new(config);
        manager.build_context().unwrap();

        // Test different file extensions based on format
        let test_cases = [
            (OutputFormat::Plain, "txt"),
            (OutputFormat::Json, "json"),
            (OutputFormat::Markdown, "md"),
        ];

        for (format, expected_ext) in test_cases.iter() {
            let output_path = dir.path().join(format!("output_{}", expected_ext));

            // Clone manager for each test since generate() consumes it
            // Note: We can't easily clone the built context, so we create a new manager
            // In a real scenario, you might want to refactor this

            if expected_ext == &"md" {
                // Only test Markdown format since others are todo!()
                let mut test_manager = ContextManager::new(manager.config.clone());
                test_manager.build_context().unwrap();

                let result = OutputContext::new(test_manager)
                    .format(format.clone())
                    .destination(OutputDestination::File(
                        output_path.to_string_lossy().to_string(),
                    ))
                    .generate();

                assert!(result.is_ok());

                let expected_file = output_path.with_extension(expected_ext);
                assert!(expected_file.exists());
            }
        }
    }

    #[test]
    fn test_output_context_stdout_generation() {
        let dir = setup_temp_repo();

        let config = Config {
            root_path: dir.path().to_string_lossy().to_string(),
            target_paths: vec![], // Empty for this test, will use from_root
            output_file: None,
            include_patterns: vec!["Cargo.toml".into()],
            exclude_patterns: vec![],
            is_recursive: true,
<<<<<<< HEAD
            recent_only: false,
=======
            show_line_numbers: false,
>>>>>>> cf23d07c
        };

        let mut manager = ContextManager::new(config);
        manager.build_context().unwrap();

        // Test stdout output (we can't capture stdout easily in this test,
        // but we can verify it doesn't panic)
        let result = OutputContext::new(manager)
            .format(OutputFormat::Markdown)
            .destination(OutputDestination::Stdout)
            .generate();

        assert!(result.is_ok());
    }

    #[test]
    fn test_output_context_with_filtered_files() {
        let dir = setup_temp_repo();
        let output_path = dir.path().join("filtered_output");

        let config = Config {
            root_path: dir.path().to_string_lossy().to_string(),
            target_paths: vec![], // Empty for this test, will use from_root
            output_file: None,
            include_patterns: vec!["src/**/*.rs".into()],
            exclude_patterns: vec!["**/*lib*".into()],
            is_recursive: true,
<<<<<<< HEAD
            recent_only: false,
=======
            show_line_numbers: false,
>>>>>>> cf23d07c
        };

        let mut manager = ContextManager::new(config);
        manager.build_context().unwrap();

        let result = OutputContext::new(manager)
            .format(OutputFormat::Markdown)
            .destination(OutputDestination::File(
                output_path.to_string_lossy().to_string(),
            ))
            .generate();

        assert!(result.is_ok());

        let expected_file = output_path.with_extension("md");
        assert!(expected_file.exists());

        let content = fs::read_to_string(&expected_file).unwrap();

        // Should include main.rs but exclude lib.rs due to exclude pattern
        assert!(content.contains("main.rs"));
        // Note: The actual filtering behavior depends on your glob implementation
    }

    #[test]
    fn test_output_context_empty_context() {
        let dir = setup_temp_repo();
        let output_path = dir.path().join("empty_output");

        let config = Config {
            root_path: dir.path().to_string_lossy().to_string(),
            target_paths: vec![], // Empty for this test, will use from_root
            output_file: None,
            include_patterns: vec!["**/*.nonexistent".into()], // No files match
            exclude_patterns: vec![],
            is_recursive: true,
<<<<<<< HEAD
            recent_only: false,
=======
            show_line_numbers: false,
>>>>>>> cf23d07c
        };

        let mut manager = ContextManager::new(config);
        manager.build_context().unwrap();

        let result = OutputContext::new(manager)
            .format(OutputFormat::Markdown)
            .destination(OutputDestination::File(
                output_path.to_string_lossy().to_string(),
            ))
            .generate();

        assert!(result.is_ok());

        let expected_file = output_path.with_extension("md");
        assert!(expected_file.exists());

        let content = fs::read_to_string(&expected_file).unwrap();

        // Should have header but no file entries
        assert!(content.contains("Repository Context"));
        // The exact behavior depends on your implementation
    }

    #[test]
    fn test_output_context_file_creation_error() {
        let dir = setup_temp_repo();

        // Create a directory with the same name as our intended output file (with extension)
        let problematic_base = dir.path().join("problematic");
        let problematic_with_ext = problematic_base.with_extension("md");
        fs::create_dir(&problematic_with_ext).unwrap();

        let config = Config {
            root_path: dir.path().to_string_lossy().to_string(),
            target_paths: vec![], // Empty for this test, will use from_root
            output_file: None,
            include_patterns: vec!["**/*.rs".into()],
            exclude_patterns: vec![],
            is_recursive: true,
<<<<<<< HEAD
            recent_only: false,
=======
            show_line_numbers: false,
>>>>>>> cf23d07c
        };

        let mut manager = ContextManager::new(config);
        manager.build_context().unwrap();

        let result = OutputContext::new(manager)
            .format(OutputFormat::Markdown)
            .destination(OutputDestination::File(
                problematic_base.to_string_lossy().to_string(),
            ))
            .generate();

        // Should return an error since we can't create a file where a directory exists
        assert!(result.is_err());
    }
}

mod integration_tests {
    use super::*;

    #[test]
    fn test_end_to_end_workflow() {
        let dir = setup_temp_repo();
        let output_path = dir.path().join("complete_output");

        // Test the complete workflow from config to output
        let config = Config {
            root_path: dir.path().to_string_lossy().to_string(),
            target_paths: vec![], // Empty for this test, will use from_root
            output_file: None,
            include_patterns: vec!["**/*.md".into(), "**/*.rs".into()],
            exclude_patterns: vec!["docs/**".into()],
            is_recursive: true,
<<<<<<< HEAD
            recent_only: false,
=======
            show_line_numbers: false,
>>>>>>> cf23d07c
        };

        let mut manager = ContextManager::new(config);
        manager.build_context().unwrap();

        let result = OutputContext::new(manager)
            .format(OutputFormat::Markdown)
            .destination(OutputDestination::File(
                output_path.to_string_lossy().to_string(),
            ))
            .generate();

        assert!(result.is_ok());

        let expected_file = output_path.with_extension("md");
        assert!(expected_file.exists());

        let content = fs::read_to_string(&expected_file).unwrap();

        // Verify expected content structure
        assert!(content.contains("Repository Context"));
        assert!(content.contains("FILE:"));

        // Should include README.md and Rust files
        assert!(
            content.contains("README.md")
                || content.contains("main.rs")
                || content.contains("lib.rs")
        );

        // Should exclude docs/ files due to exclude pattern
        // Note: The actual filtering behavior depends on your glob implementation
    }

    #[test]
    fn test_multiple_output_formats_same_context() {
        let dir = setup_temp_repo();

        let config = Config {
            root_path: dir.path().to_string_lossy().to_string(),
            target_paths: vec![], // Empty for this test, will use from_root
            output_file: None,
            include_patterns: vec!["Cargo.toml".into()],
            exclude_patterns: vec![],
            is_recursive: true,
<<<<<<< HEAD
            recent_only: false,
=======
            show_line_numbers: false,
>>>>>>> cf23d07c
        };

        // We need separate managers since generate() consumes the context
        let mut manager1 = ContextManager::new(config.clone());
        manager1.build_context().unwrap();

        let result1 = OutputContext::new(manager1)
            .format(OutputFormat::Markdown)
            .destination(OutputDestination::File(
                dir.path().join("output1").to_string_lossy().to_string(),
            ))
            .generate();

        assert!(result1.is_ok());

        // Verify first output file
        let file1 = dir.path().join("output1.md");
        assert!(file1.exists());

        let content1 = fs::read_to_string(&file1).unwrap();
        assert!(content1.contains("Repository Context"));
        assert!(content1.contains("Cargo.toml"));
    }

    #[test]
    fn test_output_content_structure() {
        let dir = setup_temp_repo();
        let output_path = dir.path().join("structure_test");

        let config = Config {
            root_path: dir.path().to_string_lossy().to_string(),
            target_paths: vec![], // Empty for this test, will use from_root
            output_file: None,
            include_patterns: vec!["README.md".into()],
            exclude_patterns: vec![],
            is_recursive: true,
<<<<<<< HEAD
            recent_only: false,
=======
            show_line_numbers: false,
>>>>>>> cf23d07c
        };

        let mut manager = ContextManager::new(config);
        manager.build_context().unwrap();

        let result = OutputContext::new(manager)
            .format(OutputFormat::Markdown)
            .destination(OutputDestination::File(
                output_path.to_string_lossy().to_string(),
            ))
            .generate();

        assert!(result.is_ok());

        let expected_file = output_path.with_extension("md");
        let content = fs::read_to_string(&expected_file).unwrap();

        // Verify the markdown structure
        assert!(content.starts_with("# Repository Context"));
        assert!(content.contains("## FILE:"));
        assert!(content.contains("README.md"));

        // Should contain the actual file content
        assert!(content.contains("Test Project"));
    }
}<|MERGE_RESOLUTION|>--- conflicted
+++ resolved
@@ -153,11 +153,8 @@
             include_patterns: vec!["**/*.rs".into()],
             exclude_patterns: vec![],
             is_recursive: true,
-<<<<<<< HEAD
-            recent_only: false,
-=======
-            show_line_numbers: false,
->>>>>>> cf23d07c
+            recent_only: false,
+            show_line_numbers: false,
         };
 
         let mut manager = ContextManager::new(config);
@@ -177,11 +174,8 @@
             include_patterns: vec!["**/*.rs".into()],
             exclude_patterns: vec![],
             is_recursive: true,
-<<<<<<< HEAD
-            recent_only: false,
-=======
-            show_line_numbers: false,
->>>>>>> cf23d07c
+            recent_only: false,
+            show_line_numbers: false,
         };
 
         let mut manager = ContextManager::new(config);
@@ -206,11 +200,8 @@
             include_patterns: vec!["**/*.rs".into()],
             exclude_patterns: vec![],
             is_recursive: true,
-<<<<<<< HEAD
-            recent_only: false,
-=======
-            show_line_numbers: false,
->>>>>>> cf23d07c
+            recent_only: false,
+            show_line_numbers: false,
         };
 
         let mut manager = ContextManager::new(config);
@@ -247,11 +238,8 @@
             include_patterns: vec!["README.md".into()],
             exclude_patterns: vec![],
             is_recursive: true,
-<<<<<<< HEAD
-            recent_only: false,
-=======
-            show_line_numbers: false,
->>>>>>> cf23d07c
+            recent_only: false,
+            show_line_numbers: false,
         };
 
         let mut manager = ContextManager::new(config);
@@ -282,11 +270,8 @@
             include_patterns: vec!["**/*.rs".into()],
             exclude_patterns: vec![],
             is_recursive: true,
-<<<<<<< HEAD
-            recent_only: false,
-=======
-            show_line_numbers: false,
->>>>>>> cf23d07c
+            recent_only: false,
+            show_line_numbers: false,
         };
 
         let mut manager = ContextManager::new(config);
@@ -337,11 +322,8 @@
             include_patterns: vec!["Cargo.toml".into()],
             exclude_patterns: vec![],
             is_recursive: true,
-<<<<<<< HEAD
-            recent_only: false,
-=======
-            show_line_numbers: false,
->>>>>>> cf23d07c
+            recent_only: false,
+            show_line_numbers: false,
         };
 
         let mut manager = ContextManager::new(config);
@@ -369,11 +351,8 @@
             include_patterns: vec!["src/**/*.rs".into()],
             exclude_patterns: vec!["**/*lib*".into()],
             is_recursive: true,
-<<<<<<< HEAD
-            recent_only: false,
-=======
-            show_line_numbers: false,
->>>>>>> cf23d07c
+            recent_only: false,
+            show_line_numbers: false,
         };
 
         let mut manager = ContextManager::new(config);
@@ -410,11 +389,8 @@
             include_patterns: vec!["**/*.nonexistent".into()], // No files match
             exclude_patterns: vec![],
             is_recursive: true,
-<<<<<<< HEAD
-            recent_only: false,
-=======
-            show_line_numbers: false,
->>>>>>> cf23d07c
+            recent_only: false,
+            show_line_numbers: false,
         };
 
         let mut manager = ContextManager::new(config);
@@ -455,11 +431,8 @@
             include_patterns: vec!["**/*.rs".into()],
             exclude_patterns: vec![],
             is_recursive: true,
-<<<<<<< HEAD
-            recent_only: false,
-=======
-            show_line_numbers: false,
->>>>>>> cf23d07c
+            recent_only: false,
+            show_line_numbers: false,
         };
 
         let mut manager = ContextManager::new(config);
@@ -493,11 +466,8 @@
             include_patterns: vec!["**/*.md".into(), "**/*.rs".into()],
             exclude_patterns: vec!["docs/**".into()],
             is_recursive: true,
-<<<<<<< HEAD
-            recent_only: false,
-=======
-            show_line_numbers: false,
->>>>>>> cf23d07c
+            recent_only: false,
+            show_line_numbers: false,
         };
 
         let mut manager = ContextManager::new(config);
@@ -543,11 +513,8 @@
             include_patterns: vec!["Cargo.toml".into()],
             exclude_patterns: vec![],
             is_recursive: true,
-<<<<<<< HEAD
-            recent_only: false,
-=======
-            show_line_numbers: false,
->>>>>>> cf23d07c
+            recent_only: false,
+            show_line_numbers: false,
         };
 
         // We need separate managers since generate() consumes the context
@@ -584,11 +551,8 @@
             include_patterns: vec!["README.md".into()],
             exclude_patterns: vec![],
             is_recursive: true,
-<<<<<<< HEAD
-            recent_only: false,
-=======
-            show_line_numbers: false,
->>>>>>> cf23d07c
+            recent_only: false,
+            show_line_numbers: false,
         };
 
         let mut manager = ContextManager::new(config);
