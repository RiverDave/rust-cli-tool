--- conflicted
+++ resolved
@@ -42,11 +42,8 @@
         include_patterns: vec![],
         exclude_patterns: vec![],
         is_recursive: false,
-<<<<<<< HEAD
-        recent_only: false,
-=======
-        ..Default::default()
->>>>>>> cf23d07c
+        recent_only: false,
+        ..Default::default()
     };
 
     let file_context = FileContext::from_root(config, temp_dir.path().to_str().unwrap())
@@ -72,11 +69,8 @@
         include_patterns: vec![],
         exclude_patterns: vec![],
         is_recursive: false,
-<<<<<<< HEAD
-        recent_only: false,
-=======
-        ..Default::default()
->>>>>>> cf23d07c
+        recent_only: false,
+        ..Default::default()
     };
 
     let file_context = FileContext::from_root(config, temp_dir.path().to_str().unwrap())
@@ -100,11 +94,8 @@
         include_patterns: vec![],
         exclude_patterns: vec![],
         is_recursive: false,
-<<<<<<< HEAD
-        recent_only: false,
-=======
-        ..Default::default()
->>>>>>> cf23d07c
+        recent_only: false,
+        ..Default::default()
     };
 
     let file_context = FileContext::from_root(config, temp_dir.path().to_str().unwrap())
@@ -129,11 +120,8 @@
         include_patterns: vec![],
         exclude_patterns: vec![],
         is_recursive: false,
-<<<<<<< HEAD
-        recent_only: false,
-=======
-        ..Default::default()
->>>>>>> cf23d07c
+        recent_only: false,
+        ..Default::default()
     };
 
     let file_context = FileContext::from_root(config, temp_dir.path().to_str().unwrap())
@@ -157,11 +145,8 @@
         include_patterns: vec![],
         exclude_patterns: vec![],
         is_recursive: false,
-<<<<<<< HEAD
-        recent_only: false,
-=======
-        ..Default::default()
->>>>>>> cf23d07c
+        recent_only: false,
+        ..Default::default()
     };
 
     let file_context = FileContext::from_root(config, temp_dir.path().to_str().unwrap())
@@ -191,11 +176,8 @@
         include_patterns: vec![],
         exclude_patterns: vec![],
         is_recursive: false,
-<<<<<<< HEAD
-        recent_only: false,
-=======
-        ..Default::default()
->>>>>>> cf23d07c
+        recent_only: false,
+        ..Default::default()
     };
 
     let file_context = FileContext::from_root(config, temp_dir.path().to_str().unwrap())
@@ -235,11 +217,8 @@
         include_patterns: vec![],
         exclude_patterns: vec![],
         is_recursive: false,
-<<<<<<< HEAD
-        recent_only: false,
-=======
+        recent_only: false,
         show_line_numbers: false,
->>>>>>> cf23d07c
     };
 
     let file_context = FileContext::from_root(config, temp_dir.path().to_str().unwrap())
@@ -273,11 +252,8 @@
         include_patterns: vec![],
         exclude_patterns: vec![],
         is_recursive: true,
-<<<<<<< HEAD
-        recent_only: false,
-=======
+        recent_only: false,
         show_line_numbers: false,
->>>>>>> cf23d07c
     };
 
     let file_context = FileContext::from_root(config, temp_dir.path().to_str().unwrap())
@@ -306,11 +282,8 @@
         include_patterns: vec![],
         exclude_patterns: vec![],
         is_recursive: false,
-<<<<<<< HEAD
-        recent_only: false,
-=======
+        recent_only: false,
         show_line_numbers: false,
->>>>>>> cf23d07c
     };
 
     let file_context = FileContext::from_root(config, temp_dir.path().to_str().unwrap())
