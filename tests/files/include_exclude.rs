--- conflicted
+++ resolved
@@ -37,11 +37,8 @@
         include_patterns: vec![],
         exclude_patterns: vec!["**/*.log".into(), "**/*.bin".into()],
         is_recursive: true,
-<<<<<<< HEAD
         recent_only: false,
-=======
         show_line_numbers: false,
->>>>>>> cf23d07c
     };
 
     let file_ctx = FileContext::from_root(config.clone(), &config.root_path).unwrap();
@@ -66,11 +63,8 @@
         include_patterns: vec!["src/**/*.rs".into(), "nested/keep.rs".into()],
         exclude_patterns: vec![],
         is_recursive: true,
-<<<<<<< HEAD
         recent_only: false,
-=======
         show_line_numbers: false,
->>>>>>> cf23d07c
     };
 
     let file_ctx = FileContext::from_root(config.clone(), &config.root_path).unwrap();
@@ -97,11 +91,8 @@
         include_patterns: vec!["**/*.rs".into(), "**/*.md".into()],
         exclude_patterns: vec!["nested/*".into()],
         is_recursive: true,
-<<<<<<< HEAD
         recent_only: false,
-=======
         show_line_numbers: false,
->>>>>>> cf23d07c
     };
 
     let file_ctx = FileContext::from_root(config.clone(), &config.root_path).unwrap();
